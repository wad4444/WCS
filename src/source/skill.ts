/* eslint-disable @typescript-eslint/no-explicit-any */
/* eslint-disable roblox-ts/no-array-pairs */
import { Players, RunService, Workspace } from "@rbxts/services";
import { Character, DamageContainer } from "./character";
import { Flags } from "./flags";
import {
    Constructor,
    ReadonlyDeep,
    freezeCheck,
    getActiveHandler,
    isClientContext,
    isServerContext,
    logError,
    logWarning,
} from "./utility";
import { Janitor } from "@rbxts/janitor";
import { SelectSkillData } from "state/selectors";
<<<<<<< HEAD
import { ClientEvents, remotes } from "./networking";
=======
import { ClientEvents } from "./networking";
>>>>>>> d9540933
import { rootProducer } from "state/rootProducer";
import { AnyStatus } from "./statusEffect";
import Signal from "@rbxts/signal";
import { Timer, TimerState } from "@rbxts/timer";
import { t } from "@rbxts/t";
import { skillRequestSerializer } from "./serdes";

export interface SkillState {
    IsActive: boolean;
    Debounce: boolean;
    MaxHoldTime?: number;
    StarterParams?: unknown;
}

export enum SkillType {
    Default = "Default",
    Holdable = "Holdable",
}

/** @hidden @internal */
export interface SkillProps {
    Character: Character;
    Flag: (typeof Flags)["CanInstantiateSkillClient"];
}

/** @hidden */
export interface _internal_SkillState extends SkillState {
    _timerEndTimestamp?: number;
    _isActive_counter: number;
}

type ReadonlyState = ReadonlyDeep<SkillState>;

export interface SkillData {
    state: _internal_SkillState;
    constructorArguments: unknown[];
    metadata: unknown;
}
export type AnySkill = SkillBase<any, any[], any>;
export type UnknownSkill = SkillBase<unknown[], unknown[], unknown>;

const registeredSkills = new Map<string, Constructor<UnknownSkill>>();

/** @hidden */
export abstract class SkillBase<
    StarterParams extends unknown[] = [],
    ConstructorArguments extends unknown[] = [],
    Metadata = void,
> {
    /** @internal @hidden */
    protected readonly _janitor = new Janitor();
    /**
     * A Janitor object. Cleans up everything after skill ends.
     */
    protected readonly Janitor = new Janitor();
    /**
     * A Timer object. Starts, when ApplyCooldown() gets invoked on server. Does not sync to client.
     */
    protected readonly CooldownTimer = new Timer(1);
    /**
     * A Character object this skill is tied with.
     */
    public readonly Character: Character;

    /** Fires whenever skill starts. Works on client and server. */
    public readonly Started = new Signal();
    /** Fires whenever skill ends. Works on client and server. */
    public readonly Ended = new Signal();
    /** Fires whenever current skill state changes. */
    public readonly StateChanged = new Signal<(NewState: SkillState, OldState: SkillState) => void>();
    /** Fires whenever skill gets destroyed (removed from the character). */
    public readonly Destroyed = new Signal();
    /** Fires whenever skill metadata changes. */
    public readonly MetadataChanged = new Signal<
        (NewMeta: Metadata | undefined, PreviousMeta: Metadata | undefined) => void
    >();

    private executionThread?: thread;

    /**
     * Checks whenever other skills should be non active for :Start() to proceed.
     */
    protected CheckOthersActive = true;
    /**
     * Determines if other skills should check if the skill is active to proceed.
     */
    protected CheckedByOthers = true;
    /**
     * An array of Status Effect constructors.
     * If any of them is applied to Character object whenever Start() is called, it will not proceed further and skill will not be started.
     */
    protected MutualExclusives: Constructor<AnyStatus>[] = [];
    /**
     * An array of Status Effect constructors.
     * Checks Character for the following effects to be applied before starting the skill.
     */
    protected Requirements: Constructor<AnyStatus>[] = [];

    /** Checks whenever the start function should check if the skill is active/on cooldown on client side before firing a remote. */
    protected CheckClientState = true;

    /**
     * A Player object the skill is associated with. Retrieved internally by Players:GetPlayerFromCharacter(self.Character.Instance).
     */
    public readonly Player?: Player;

    /** @internal @hidden */
    protected readonly isReplicated: boolean;
    private state: _internal_SkillState = {
        _isActive_counter: 0,
        IsActive: false,
        Debounce: false,
    };
    private destroyed = false;
    private metadata?: Metadata;
    protected readonly Name = tostring(getmetatable(this));
    /**
     * A table of arguments provided after the Character in .new().
     */
    protected readonly ConstructorArguments: ConstructorArguments;
    /** @internal @hidden */
    protected _skillType = SkillType.Default;

    constructor(Character: Character, ...Args: ConstructorArguments);
    /**
     * @internal Reserved for internal usage
     * @hidden
     */
    constructor(Props: SkillProps);
    constructor(Props: SkillProps | Character, ...Args: ConstructorArguments) {
        const { Character, Flag } =
            tostring(getmetatable(Props)) !== "Character"
                ? (Props as SkillProps)
                : { Character: Props as Character, Flag: undefined };

        this.Character = Character;
        if (!this.Character || tostring(getmetatable(this.Character)) !== "Character") {
            logError(`Not provided a valid character for Skill constructor`);
        }

        if (!getActiveHandler()) {
            logError(`Attempted to instantiate a skill before server has started.`);
        }

        if (isClientContext() && Flag !== Flags.CanInstantiateSkillClient) {
            logError(`Attempted to instantiate a skill on client`);
        }

        this.Player = Players.GetPlayerFromCharacter(this.Character.Instance);
        this.ConstructorArguments = Args;

        if (isServerContext()) {
            /*this._janitor.Add(
                remotes._messageToServer.connect((Player, CharacterId, SkillName, Message) => {
                    if (Player !== this.Player) return;
                    if (SkillName !== this.Name) return;
                    if (CharacterId !== this.Character.GetId()) return;


                }),
            );*/
        } else {
            /*this._janitor.Add(
                remotes._messageToClient.connect((CharacterId, SkillName, Message) => {
                    if (SkillName !== this.Name) return;
                    if (CharacterId !== this.Character.GetId()) return;


                }),
            );*/
        }

        this.CooldownTimer.completed.Connect(() => {
            if (!this.GetState().Debounce) return;
            this._setState({
                Debounce: false,
            });
        });

        this.Ended.Connect(() => this.Janitor.Cleanup());

        this._janitor.Add(() => {
            this.StateChanged.Destroy();
            this.Destroyed.Destroy();
            this.Started.Destroy();
            this.Ended.Destroy();
            this.CooldownTimer.destroy();
            this.MetadataChanged.Destroy();
        });

        this.StateChanged.Connect((New, Old) =>
            this._stateDependentCallbacks(New as _internal_SkillState, Old as _internal_SkillState),
        );

        this.isReplicated = isClientContext();
    }

    /** @hidden @internal */
    protected _init() {
        this.Character._addSkill(this);
        this.startReplication();
        if (!this.isReplicated) {
            rootProducer.setSkillData(this.Character.GetId(), this.Name, this.packData());
        }

        const Args = this.ConstructorArguments;

        this.OnConstruct(...Args);
        isServerContext() ? this.OnConstructServer(...Args) : this.OnConstructClient(...Args);
    }

    /**
     * Server: Starts the skill
     * Client: Sends a request to server that will call :Start() on server
     */
    public Start(...params: StarterParams) {
        const state = this.GetState();
        if ((state.IsActive || state.Debounce) && !(isClientContext() && !this.CheckClientState)) return;

        if (isClientContext()) {
<<<<<<< HEAD
            ClientEvents.requestSkill.fire(this.Character.GetId(), this.Name, "Start", params);
=======
            const serialized = skillRequestSerializer.serialize([this.Character.GetId(), this.Name, "Start", params]);
            ClientEvents.requestSkill.fire(serialized);

>>>>>>> d9540933
            return;
        }

        for (const [_, Exclusive] of pairs(this.MutualExclusives)) {
            if (!this.Character.GetAllActiveStatusEffectsOfType(Exclusive).isEmpty()) return;
        }

        for (const [_, Requirement] of pairs(this.Requirements)) {
            if (this.Character.GetAllActiveStatusEffectsOfType(Requirement).isEmpty()) return;
        }

        if (
            this.CheckOthersActive &&
            this.Character.GetAllActiveSkills()
                .filter((T) => T.CheckedByOthers)
                .size() > 0
        )
            return;
        if (!this.ShouldStart(...params)) return;

        this._setState({
            IsActive: true,
            StarterParams: params,
            Debounce: false,
        });
    }

    /** Returns true if the skill is destroyed / removed from the Character. */
    public IsDestroyed() {
        return this.destroyed;
    }

    /**
     * Force end the skill. This is automatically called after OnStartServer() is completed
     */
    public End() {
        if (isClientContext()) {
            const serialized = skillRequestSerializer.serialize([this.Character.GetId(), this.Name, "End", []]);
            ClientEvents.requestSkill.fire(serialized);

            return;
        }

        this._setState({
            IsActive: false,
            StarterParams: undefined,
        });
    }

    /** Retrieves the skill type */
    public GetSkillType() {
        return this._skillType;
    }

    /**
     * Destroys the skill and removes it from the character
     */
    public Destroy() {
        this._setState({
            IsActive: false,
            Debounce: false,
            StarterParams: undefined,
        });

        if (isServerContext()) {
            rootProducer.deleteSkillData(this.Character.GetId(), this.Name);
        }
        this.destroyed = true;
        this.Destroyed.Fire();
        this._janitor.Cleanup();
    }

    /** @internal @hidden */
    protected _stateDependentCallbacks(State: _internal_SkillState, PreviousState: _internal_SkillState) {
        if (PreviousState._isActive_counter === State._isActive_counter) return;

        if (!PreviousState.IsActive && State.IsActive) {
            this.Started.Fire();
            this.executionThread = task.spawn(() => {
                isClientContext()
                    ? this.OnStartClient(...(State.StarterParams as StarterParams))
                    : this.OnStartServer(...(State.StarterParams as StarterParams));
                this.executionThread = undefined;
                if (isServerContext()) this.End();
            });
        } else if (PreviousState.IsActive && !State.IsActive) {
            if (this.executionThread) task.cancel(this.executionThread);
            isClientContext() ? this.OnEndClient() : this.OnEndServer();
            this.Ended.Fire();
        }
        if (PreviousState.IsActive === State.IsActive && this.isReplicated) {
            this.Started.Fire();
            const thread = task.spawn(() => this.OnStartClient(...(State.StarterParams as StarterParams)));
            task.cancel(thread);

            this.OnEndClient();
            this.Ended.Fire();
        }
    }

    public GetDebounceEndTimestamp() {
        if (!this.state.Debounce) return;
        return this.state._timerEndTimestamp;
    }

    /** Retrieves the current skill state. */
    public GetState() {
        return this.state as ReadonlyState;
    }

    /** Retrieves the skill name. */
    public GetName() {
        return this.Name;
    }

    /** @internal @hidden */
    public GetId() {
        return this.Name;
    }

    /**
     * Clears the current Metadata. Only works on server.
     */
    protected ClearMetadata() {
        if (this.isReplicated) {
            logError(
                `Cannot :ClearMetadata() of replicated status effect on client! \n This can lead to a possible desync`,
            );
        }

        this.MetadataChanged.Fire(undefined, this.metadata);
        this.metadata = undefined;

        if (isServerContext()) {
            rootProducer.patchSkillData(this.Character.GetId(), this.Name, {
                metadata: undefined,
            });
            rootProducer.flush();
        }
    }

    /**
     * Sets the current Metadata.
     */
    protected SetMetadata(NewMeta: Metadata) {
        if (this.isReplicated) {
            logError(
                `Cannot :SetMetadata() of replicated status effect on client! \n This can lead to a possible desync`,
            );
        }
        if (t.table(NewMeta)) freezeCheck(NewMeta);

        this.MetadataChanged.Fire(NewMeta, this.metadata);
        this.metadata = NewMeta;

        if (isServerContext()) {
            rootProducer.patchSkillData(this.Character.GetId(), this.Name, {
                metadata: NewMeta,
            });
            rootProducer.flush();
        }
    }

    /**
     * Retrieves the current Metadata.
     * */
    public GetMetadata() {
        return this.metadata;
    }

    /**
     * Creates a damage container, with the current skill specified in Source.
     */
    protected CreateDamageContainer(Damage: number): DamageContainer {
        return {
            Damage: Damage,
            Source: this,
        };
    }

    /**
     * Applies a cooldown to the skill. Works only on server.
     */
    protected ApplyCooldown(Duration: number) {
        if (!isServerContext()) {
            logWarning(`Cannot :ApplyCooldown() on client.`);
            return;
        }

        if (this.CooldownTimer.getState() === TimerState.Running) {
            this.CooldownTimer.stop();
        }

        if (this.CooldownTimer.getState() === TimerState.Paused) {
            this.CooldownTimer.resume();
            this.CooldownTimer.stop();
        }

        this.CooldownTimer.setLength(Duration);
        this.CooldownTimer.start();

        this._setState({
            Debounce: true,
            _timerEndTimestamp: Workspace.GetServerTimeNow() + this.CooldownTimer.getTimeLeft(),
        });
    }

    /**
     * @internal Reserved for internal usage
     * @hidden
     */
    protected _setState(Patch: Partial<_internal_SkillState>) {
        const newState = {
            ...this.state,
            ...Patch,
        };
        if (Patch.IsActive !== undefined) newState._isActive_counter++;

        const oldState = this.state;

        freezeCheck(newState);
        this.state = newState;

        if (isServerContext()) {
            rootProducer.patchSkillData(this.Character.GetId(), this.Name, {
                state: newState,
            });
            rootProducer.flush();
        }

        this.StateChanged.Fire(newState, oldState);
    }

    /**
     * Determines if the skill should start, when Start() is called.
     */
    protected ShouldStart(...params: StarterParams): boolean {
        return true;
    }

    /** @hidden @internal */
    public _processDataUpdate(NewData?: SkillData, OldData: SkillData = this.packData()) {
        if (!NewData) return;

        if (NewData.state !== OldData.state) {
            freezeCheck(NewData.state);
            this.state = NewData.state;
            this.StateChanged.Fire(NewData.state, OldData.state);
        }

        if (NewData.metadata !== OldData.metadata) {
            if (t.table(NewData.metadata)) freezeCheck(NewData.metadata);
            this.metadata = NewData.metadata as Metadata | undefined;
            this.MetadataChanged.Fire(
                NewData.metadata as Metadata | undefined,
                OldData.metadata as Metadata | undefined,
            );
        }
    }

    private startReplication() {
        if (!this.isReplicated) return;

        const dataSelector = SelectSkillData(this.Character.GetId(), this.Name);
        this._processDataUpdate(dataSelector(rootProducer.getState()));
        rootProducer.subscribe(dataSelector, (...args: [SkillData?, SkillData?]) => this._processDataUpdate(...args));
    }

    private packData(): SkillData {
        return {
            state: this.state,
            constructorArguments: this.ConstructorArguments,
            metadata: this.metadata,
        };
    }

    /** Called after class gets instantiated (both client and server) */
    protected OnConstruct(...Args: ConstructorArguments) {}
    /** Called after class gets instantiated on client */
    protected OnConstructClient(...Args: ConstructorArguments) {}
    /** Called after class gets instantiated on server */
    protected OnConstructServer(...Args: ConstructorArguments) {}
    /** Called whenever skill starts on the server. Accepts an argument passed to Start(). */
    protected OnStartServer(...Params: StarterParams) {}
    /** Called whenever skill starts on the client. Accepts an argument passed to Start(). */
    protected OnStartClient(...Params: StarterParams) {}
    /** Called whenever server when a message from client was received. */
    protected OnEndClient() {}
    /** Called whenever skill ends on client. */
    protected OnEndServer() {}
}

/** A skill class. */
export abstract class Skill<
    StarterParams extends unknown[] = [],
    ConstructorArguments extends unknown[] = [],
    Metadata = void,
> extends SkillBase<StarterParams, ConstructorArguments, Metadata> {
    constructor(Character: Character, ...Args: ConstructorArguments) {
        super(Character, ...Args);
        this._init();
    }
}

/**
 * A decorator function that registers a skill.
 */
export function SkillDecorator<T extends Constructor<AnySkill>>(Constructor: T) {
    const name = tostring(Constructor);
    if (registeredSkills.has(name)) {
        logError(`StatusEffect with name ${name} was already registered before`);
    }

    registeredSkills.set(name, Constructor);
}

/**
 * Retrieves the constructor function of a registered skill by name.
 */
export function GetRegisteredSkillConstructor(Name: string) {
    return registeredSkills.get(Name);
}

/**
 * @internal
 * @hidden
 */
export function GetRegisteredSkills() {
    return table.freeze(table.clone(registeredSkills)) as ReadonlyMap<string, Constructor<UnknownSkill>>;
}<|MERGE_RESOLUTION|>--- conflicted
+++ resolved
@@ -15,11 +15,7 @@
 } from "./utility";
 import { Janitor } from "@rbxts/janitor";
 import { SelectSkillData } from "state/selectors";
-<<<<<<< HEAD
-import { ClientEvents, remotes } from "./networking";
-=======
 import { ClientEvents } from "./networking";
->>>>>>> d9540933
 import { rootProducer } from "state/rootProducer";
 import { AnyStatus } from "./statusEffect";
 import Signal from "@rbxts/signal";
@@ -240,13 +236,9 @@
         if ((state.IsActive || state.Debounce) && !(isClientContext() && !this.CheckClientState)) return;
 
         if (isClientContext()) {
-<<<<<<< HEAD
-            ClientEvents.requestSkill.fire(this.Character.GetId(), this.Name, "Start", params);
-=======
             const serialized = skillRequestSerializer.serialize([this.Character.GetId(), this.Name, "Start", params]);
             ClientEvents.requestSkill.fire(serialized);
 
->>>>>>> d9540933
             return;
         }
 
