/* eslint-disable @typescript-eslint/no-explicit-any */
/* eslint-disable @typescript-eslint/no-this-alias */
import { BroadcastReceiver, createBroadcastReceiver } from "@rbxts/reflex";
import { t } from "@rbxts/t";
import { isServerContext, logError, logMessage, logWarning, setActiveHandler } from "source/utility";
<<<<<<< HEAD
import { ClientEvents, remotes } from "./networking";
=======
import { ClientEvents, ClientFunctions } from "./networking";
>>>>>>> d9540933
import { slices } from "state/slices";
import { devToolsMiddleware } from "state/middleware/devtools";
import { Character } from "./character";
import { Flags } from "./flags";
import { rootProducer } from "state/rootProducer";
import { Skill, UnknownSkill } from "./skill";
import { UnknownStatus } from "./statusEffect";
<<<<<<< HEAD
import { dispatchSerializer } from "./serdes";
=======
import { dispatchSerializer, messageSerializer } from "./serdes";
import { RestoreArgs } from "./arg-converter";
>>>>>>> d9540933

let currentInstance: Client | undefined = undefined;
export type WCS_Client = Client;
class Client {
    private isActive = false;
    private registeredModules: ModuleScript[] = [];
    private receiver: BroadcastReceiver<typeof slices>;

    constructor(ApplyLoggerMiddleware: boolean) {
        currentInstance = this;

        this.receiver = createBroadcastReceiver({
            start: () => {
                ClientEvents.start.fire();
            },
        });

        ClientEvents.dispatch.connect((serialized) => {
            const actions = dispatchSerializer.deserialize(serialized.buffer, serialized.blobs);
            this.receiver.dispatch(actions);
        });

        rootProducer.applyMiddleware(this.receiver.middleware);
        ApplyLoggerMiddleware && rootProducer.applyMiddleware(devToolsMiddleware);
    }

    /**
     * Requires all module scripts in a directory when client starts
     */
    public RegisterDirectory(Directory: Instance) {
        if (this.isActive) {
            logWarning(`Cannot register directory after :Start()`);
            return;
        }

        if (!t.Instance(Directory)) {
            logWarning(`Provided directory is not an instance!`);
            return;
        }

        Directory.GetDescendants().forEach((Descendant) => {
            if (!Descendant.IsA("ModuleScript")) return;
            this.registeredModules.push(Descendant);
        });
    }

    /**
     * Starts the client
     * @warns if used twice
     */
    public Start() {
        if (this.isActive) {
            logWarning(`Attempted to :Start() Client twice!`);
            return;
        }

        this.registeredModules.forEach((v) => require(v));
        table.clear(this.registeredModules);

        this.isActive = true;

        setActiveHandler(this);
        this.setupCharacterReplication();

        ClientEvents.damageTaken.connect((CharacterId, Damage) => {
            const character = Character.GetCharacterFromId(CharacterId);
            if (character) {
                character.DamageTaken.Fire({
                    Damage: Damage,
                    Source: undefined,
                });
            }
        });

        ClientEvents.damageDealt.connect((CharacterId, SourceId, Type, Damage) => {
            const character = Character.GetCharacterFromId(CharacterId);
            let source: UnknownSkill | UnknownStatus | undefined = undefined;

            if (Type === "Skill") {
                character?.GetSkills().every((skill) => {
                    if (skill.GetId() === SourceId) {
                        source = skill;
                        return false;
                    }
                    return true;
                });
            } else if (Type === "Status") {
                character?.GetAllStatusEffects().every((status) => {
                    if (status.GetId() === SourceId) {
                        source = status;
                        return false;
                    }
                    return true;
                });
            }

            if (character) {
                character.DamageDealt.Fire(undefined, {
                    Damage: Damage,
                    Source: source,
                });
            }
        });

        ClientEvents.messageToClient.connect((serialized) => {
            const [CharacterId, Name, MethodName, Args] = messageSerializer.deserialize(
                serialized.buffer,
                serialized.blobs,
            );
            const character = Character.GetCharacterFromId(CharacterId);
            if (!character) return;

            const skill = character.GetSkillFromString(Name);
            if (!skill) return;

            const method = skill[MethodName as never] as (self: UnknownSkill, ...args: unknown[]) => unknown;
            method(skill, ...RestoreArgs(Args));
        });

        ClientFunctions.messageToClient.setCallback((serialized) => {
            const [CharacterId, Name, MethodName, Args] = messageSerializer.deserialize(
                serialized.buffer,
                serialized.blobs,
            );
            const character = Character.GetCharacterFromId(CharacterId);
            if (!character) return;

            const skill = character.GetSkillFromString(Name);
            if (!skill) return;

            const method = skill[MethodName as never] as (
                self: UnknownSkill,
                ...args: unknown[]
            ) => Promise<unknown> | unknown;
            const returnedValue = method(skill, ...RestoreArgs(Args));
            if (Promise.is(returnedValue)) {
                const [_, value] = returnedValue.await();
                return value;
            }

            return returnedValue;
        });

        logMessage(`Started Client successfully`);
    }

    private setupCharacterReplication() {
        rootProducer.observe(
            (state) => state.replication,
            (_, index) => index,
            (data, id) => {
                const character = new Character(data.instance, {
                    flag: Flags.CanCreateCharacterClient,
                    data: id,
                });

                return () => {
                    character.Destroy();
                };
            },
        );
    }
}

export function CreateClient(ApplyLoggerMiddleware = false) {
    if (isServerContext()) {
        logError(`Attempted to instantiate Client handler on server side!`);
    }

    if (currentInstance) {
        logWarning(`Attempted to instantiate Client twice. \n Framework does not allow multiple Client instances!`);
        return currentInstance;
    }

    return new Client(ApplyLoggerMiddleware);
}<|MERGE_RESOLUTION|>--- conflicted
+++ resolved
@@ -3,11 +3,7 @@
 import { BroadcastReceiver, createBroadcastReceiver } from "@rbxts/reflex";
 import { t } from "@rbxts/t";
 import { isServerContext, logError, logMessage, logWarning, setActiveHandler } from "source/utility";
-<<<<<<< HEAD
-import { ClientEvents, remotes } from "./networking";
-=======
 import { ClientEvents, ClientFunctions } from "./networking";
->>>>>>> d9540933
 import { slices } from "state/slices";
 import { devToolsMiddleware } from "state/middleware/devtools";
 import { Character } from "./character";
@@ -15,12 +11,8 @@
 import { rootProducer } from "state/rootProducer";
 import { Skill, UnknownSkill } from "./skill";
 import { UnknownStatus } from "./statusEffect";
-<<<<<<< HEAD
-import { dispatchSerializer } from "./serdes";
-=======
 import { dispatchSerializer, messageSerializer } from "./serdes";
 import { RestoreArgs } from "./arg-converter";
->>>>>>> d9540933
 
 let currentInstance: Client | undefined = undefined;
 export type WCS_Client = Client;
